--- conflicted
+++ resolved
@@ -258,17 +258,15 @@
     @Message(id = 16, value = "Option \"%s\" is not specified.")
     MissingArgumentException optionNotSpecified(String option);
 
-<<<<<<< HEAD
     @Message(id = 17, value = "Option \"%s\" specified more than once. Only the first occurrence will be used.")
     String duplicateOptionSpecified(String option);
 
     @Message(id = 18, value = "Option \"%s\" does not expect any arguments.")
     MissingArgumentException noArgumentOption(String option);
-=======
+
     @Message(id = NONE, value = "Vault password: ")
     String vaultPasswordPrompt();
 
     @Message(id = NONE, value = "Confirm vault password: ")
     String vaultPasswordPromptConfirm();
->>>>>>> c08c54dc
 }