<?xml version="1.0" encoding="UTF-8"?>
<!--
  ~ JBoss, Home of Professional Open Source.
  ~ Copyright 2013 Red Hat, Inc., and individual contributors
  ~ as indicated by the @author tags.
  ~
  ~ Licensed under the Apache License, Version 2.0 (the "License");
  ~ you may not use this file except in compliance with the License.
  ~ You may obtain a copy of the License at
  ~
  ~     http://www.apache.org/licenses/LICENSE-2.0
  ~
  ~ Unless required by applicable law or agreed to in writing, software
  ~ distributed under the License is distributed on an "AS IS" BASIS,
  ~ WITHOUT WARRANTIES OR CONDITIONS OF ANY KIND, either express or implied.
  ~ See the License for the specific language governing permissions and
  ~ limitations under the License.
  -->

<project xmlns="http://maven.apache.org/POM/4.0.0"
         xmlns:xsi="http://www.w3.org/2001/XMLSchema-instance"
         xsi:schemaLocation="http://maven.apache.org/POM/4.0.0 http://maven.apache.org/xsd/maven-4.0.0.xsd">

    <parent>
        <groupId>org.jboss</groupId>
        <artifactId>jboss-parent</artifactId>
        <version>25</version>
    </parent>

    <modelVersion>4.0.0</modelVersion>

    <groupId>org.wildfly.security</groupId>
    <artifactId>wildfly-elytron</artifactId>
<<<<<<< HEAD
    <version>1.4.0.CR1-SNAPSHOT</version>
=======
    <version>1.3.4.CR1-SNAPSHOT</version>
>>>>>>> f508fbd9

    <name>WildFly Elytron</name>
    <description>WildFly Security SPIs</description>

    <issueManagement>
        <system>Jira</system>
        <url>https://issues.jboss.org/browse/ELY</url>
    </issueManagement>

    <licenses>
        <license>
            <name>Apache License 2.0</name>
            <url>http://www.apache.org/licenses/LICENSE-2.0.txt</url>
        </license>
    </licenses>

    <scm>
        <connection>scm:git:git@github.com:wildfly-security/wildfly-elytron.git</connection>
        <url>https://github.com/wildfly-security/wildfly-elytron</url>
    </scm>

    <properties>
        <version.org.apache.directory.server>2.0.0-M24</version.org.apache.directory.server>
        <version.org.apache.directory.api>1.0.0</version.org.apache.directory.api>
        <version.org.apache.directory.jdbm>2.0.0-M3</version.org.apache.directory.jdbm>
        <version.org.apache.directory.mavibot>1.0.0-M8</version.org.apache.directory.mavibot>

        <version.org.jboss.logging>3.3.1.Final</version.org.jboss.logging>
        <version.org.jboss.logmanager>2.0.6.Final</version.org.jboss.logmanager>
        <version.org.jboss.logmanager.log4j-jboss>1.1.4.Final</version.org.jboss.logmanager.log4j-jboss>
        <version.org.jboss.logging.tools>2.1.0.Final</version.org.jboss.logging.tools>
        <version.org.jboss.modules>1.6.0.Final</version.org.jboss.modules>
        <version.org.jboss.slf4j>1.0.3.GA</version.org.jboss.slf4j>
        <version.org.jboss.spec.org.jboss.spec.javax.security.jacc>1.0.1.Final</version.org.jboss.spec.org.jboss.spec.javax.security.jacc>
        <version.org.jboss.spec.jboss-json-api_1.0_spec>1.0.0.Final</version.org.jboss.spec.jboss-json-api_1.0_spec>
        <version.org.jboss.threads>2.2.1.Final</version.org.jboss.threads>
        <version.org.kohsuke.metainf-services.metainf-services>1.7</version.org.kohsuke.metainf-services.metainf-services>
        <version.junit.junit>4.12</version.junit.junit>
        <version.jmockit>1.33</version.jmockit>
        <version.hsqldb>2.4.0</version.hsqldb>
        <version.org.glassfish.javax.json>1.0.4</version.org.glassfish.javax.json>
        <version.net.minidev.json-smart>2.3</version.net.minidev.json-smart>
        <version.com.nimbusds.nimbus-jose-jwt>4.39.2</version.com.nimbusds.nimbus-jose-jwt>
        <version.com.squareup.okhttp3.mockwebserver>3.8.1</version.com.squareup.okhttp3.mockwebserver>
        <version.org.wildfly.checkstyle-config>1.0.6.Final</version.org.wildfly.checkstyle-config>
        <version.org.wildfly.client.config>1.0.0.Final</version.org.wildfly.client.config>
        <version.org.wildfly.common>1.4.0.Final</version.org.wildfly.common>
        <version.commons-io.commons-io>2.6</version.commons-io.commons-io>

        <test.level>INFO</test.level>
        <!-- Checkstyle configuration -->
        <linkXRef>false</linkXRef>

        <!-- version from jboss-parent is 6.15 but then some checks fail -->
        <version.checkstyle>6.8</version.checkstyle>
        <!-- Modularized JDK support (various workarounds) - activated via profile -->
        <modular.jdk.args/>
        <modular.jdk.props/>
    </properties>

    <build>
        <resources>
            <resource>
                <directory>${project.build.sourceDirectory}</directory>
                <includes>
                    <include>**/*.properties</include>
                </includes>
                <filtering>true</filtering>
            </resource>
            <resource>
                <directory>src/main/resources</directory>
                <includes>
                    <include>**/*.xsd</include>
                    <include>META-INF/LICENSE.txt</include>
                </includes>
                <filtering>true</filtering>
            </resource>
        </resources>

        <plugins>
           <plugin>
                <groupId>org.apache.maven.plugins</groupId>
                <artifactId>maven-surefire-plugin</artifactId>
            </plugin>
            <plugin>
                <groupId>org.apache.maven.plugins</groupId>
                <artifactId>maven-checkstyle-plugin</artifactId>
            </plugin>
            <plugin>
                <groupId>org.codehaus.mojo</groupId>
                <artifactId>xml-maven-plugin</artifactId>
                <configuration>
                    <validationSets>
                        <validationSet>
                            <dir>src/test/resources/</dir>
                            <includes>
                                <include>**/*-v1_0.xml</include>
                            </includes>
                            <systemId>src/test/resources/schema/wrapped-elytron-1_0.xsd</systemId>
                        </validationSet>
                        <validationSet>
                            <dir>src/test/resources/</dir>
                            <includes>
                                <include>**/*-v1_1.xml</include>
                            </includes>
                            <systemId>src/test/resources/schema/wrapped-elytron-client-1_1.xsd</systemId>
                        </validationSet>
                    </validationSets>
                </configuration>
                <executions>
                    <execution>
                        <phase>compile</phase>
                        <goals>
                            <goal>validate</goal>
                        </goals>
                    </execution>
                </executions>
            </plugin>
            <plugin>
                <groupId>org.apache.maven.plugins</groupId>
                <artifactId>maven-dependency-plugin</artifactId>
                <executions>
                    <execution>
                        <!-- This enables the resolution of ${groupId:artifactId} like props
                             to their real paths in the local Maven repository.
                             We use this to pass jmockit.jar as a javaagent in surefire's argLine -->
                        <id>getClasspathFilenames</id>
                        <goals>
                            <goal>properties</goal>
                        </goals>
                    </execution>
                </executions>
            </plugin>
        </plugins>

        <pluginManagement>
            <plugins>

                <!-- Surefire -->
                <plugin>
                    <groupId>org.apache.maven.plugins</groupId>
                    <artifactId>maven-surefire-plugin</artifactId>
                    <version>${version.surefire.plugin}</version>
                    <configuration>
                        <systemPropertyVariables>
                            <java.util.logging.manager>org.jboss.logmanager.LogManager</java.util.logging.manager>
                            <log4j.defaultInitOverride>true</log4j.defaultInitOverride>
                            <test.level>${test.level}</test.level>
                        </systemPropertyVariables>
                        <redirectTestOutputToFile>true</redirectTestOutputToFile>
                        <enableAssertions>true</enableAssertions>
                        <trimStackTrace>false</trimStackTrace>
                        <includes>
                            <include>**/*Test.java</include>
                            <include>**/*TestSuite.java</include>
                        </includes>
                        <childDelegation>true</childDelegation>
                        <reuseForks>false</reuseForks>
                        <argLine>-javaagent:${org.jmockit:jmockit:jar} ${modular.jdk.args} ${modular.jdk.props}</argLine>
                        <!-- See also excludedGroups property in profiles -->
                    </configuration>
                </plugin>

                <!-- JAR -->
                <plugin>
                    <groupId>org.apache.maven.plugins</groupId>
                    <artifactId>maven-jar-plugin</artifactId>
                    <version>${version.jar.plugin}</version>
                </plugin>

                <!-- Javadoc -->
                <plugin>
                    <artifactId>maven-javadoc-plugin</artifactId>
                    <configuration>
                        <doclet>net.gleamynode.apiviz.APIviz</doclet>
                        <docletArtifact>
                            <groupId>org.jboss.apiviz</groupId>
                            <artifactId>apiviz</artifactId>
                            <version>1.3.2.GA</version>
                        </docletArtifact>
                        <show>protected</show>
                        <sourceFileIncludes>
                            <include>org/wildfly/security/*.java</include>
                            <include>org/wildfly/security/asn1/*.java</include>
                            <include>org/wildfly/security/auth/*.java</include>
                            <include>org/wildfly/security/auth/callback/*.java</include>
                            <include>org/wildfly/security/auth/client/*.java</include>
                            <include>org/wildfly/security/auth/permission/*.java</include>
                            <include>org/wildfly/security/auth/principal/*.java</include>
                            <include>org/wildfly/security/auth/server/*.java</include>
                            <include>org/wildfly/security/auth/server/event/*.java</include>
                            <include>org/wildfly/security/auth/util/*.java</include>
                            <include>org/wildfly/security/authz/*.java</include>
                            <include>org/wildfly/security/credential/*.java</include>
                            <include>org/wildfly/security/credential/source/*.java</include>
                            <include>org/wildfly/security/credential/store/*.java</include>
                            <include>org/wildfly/security/evidence/*.java</include>
                            <include>org/wildfly/security/http/*.java</include>
                            <include>org/wildfly/security/key/*.java</include>
                            <include>org/wildfly/security/manager/*.java</include>
                            <include>org/wildfly/security/manager/action/*.java</include>
                            <include>org/wildfly/security/mechanism/*.java</include>
                            <include>org/wildfly/security/password/*.java</include>
                            <include>org/wildfly/security/password/interfaces/*.java</include>
                            <include>org/wildfly/security/password/spec/*.java</include>
                            <include>org/wildfly/security/permission/*.java</include>
                            <include>org/wildfly/security/sasl/util/*.java</include>
                            <include>org/wildfly/security/ssl/*.java</include>
                            <include>org/wildfly/security/x500/*.java</include>
                            <include>org/wildfly/security/x500/cert/*.java</include>
                        </sourceFileIncludes>
                        <destDir>api-javadoc</destDir>
                    </configuration>
                    <executions>
                        <execution><!-- mvn javadoc:javadoc@full-javadoc -->
                            <id>full-javadoc</id>
                            <configuration>
                                <destDir>full-javadoc</destDir>
                                <show>private</show>
                                <sourceFileIncludes>
                                    <include>**\/\*.java</include>
                                </sourceFileIncludes>
                            </configuration>
                        </execution>
                    </executions>
                </plugin>

                <!-- Checkstyle -->
                <plugin>
                    <groupId>org.apache.maven.plugins</groupId>
                    <artifactId>maven-checkstyle-plugin</artifactId>
                    <version>${version.checkstyle.plugin}</version>
                    <configuration>
                        <configLocation>wildfly-checkstyle/checkstyle.xml</configLocation>
                        <consoleOutput>true</consoleOutput>
                        <failsOnError>true</failsOnError>
                        <includeTestSourceDirectory>true</includeTestSourceDirectory>
                        <useFile/>
                        <excludes>**/*$logger.java,**/*$bundle.java</excludes>
                    </configuration>
                    <dependencies>
                        <dependency>
                            <groupId>org.wildfly.checkstyle</groupId>
                            <artifactId>wildfly-checkstyle-config</artifactId>
                            <version>${version.org.wildfly.checkstyle-config}</version>
                        </dependency>
                    </dependencies>
                    <executions>
                        <execution>
                            <id>check-style</id>
                            <phase>compile</phase>
                            <goals>
                                <goal>checkstyle</goal>
                            </goals>
                        </execution>
                    </executions>
                </plugin>
                <!--This plugin's configuration is used to store Eclipse m2e settings only. It has no influence on the Maven build itself.-->
                <plugin>
                    <groupId>org.eclipse.m2e</groupId>
                    <artifactId>lifecycle-mapping</artifactId>
                    <version>1.0.0</version>
                </plugin>
            </plugins>
        </pluginManagement>
    </build>

    <dependencies>
        <dependency>
            <groupId>org.jboss.logging</groupId>
            <artifactId>jboss-logging</artifactId>
            <version>${version.org.jboss.logging}</version>
        </dependency>
        <dependency>
            <groupId>org.jboss.logging</groupId>
            <artifactId>jboss-logging-annotations</artifactId>
            <version>${version.org.jboss.logging.tools}</version>
            <scope>provided</scope>
        </dependency>
        <dependency>
            <groupId>org.jboss.logging</groupId>
            <artifactId>jboss-logging-processor</artifactId>
            <version>${version.org.jboss.logging.tools}</version>
            <scope>provided</scope>
        </dependency>
        <dependency>
            <groupId>org.jboss.logmanager</groupId>
            <artifactId>jboss-logmanager</artifactId>
            <version>${version.org.jboss.logmanager}</version>
            <scope>provided</scope>
        </dependency>
        <dependency>
            <groupId>org.jboss.modules</groupId>
            <artifactId>jboss-modules</artifactId>
            <version>${version.org.jboss.modules}</version>
            <scope>provided</scope>
            <optional>true</optional>
        </dependency>
        <dependency>
            <groupId>org.kohsuke.metainf-services</groupId>
            <artifactId>metainf-services</artifactId>
            <version>${version.org.kohsuke.metainf-services.metainf-services}</version>
            <optional>true</optional>
            <scope>provided</scope>
        </dependency>

        <dependency>
            <groupId>org.wildfly.client</groupId>
            <artifactId>wildfly-client-config</artifactId>
            <version>${version.org.wildfly.client.config}</version>
            <scope>provided</scope>
        </dependency>
        <dependency>
            <groupId>org.wildfly.common</groupId>
            <artifactId>wildfly-common</artifactId>
            <version>${version.org.wildfly.common}</version>
            <!-- scope is compile ELY-1153 -->
        </dependency>

        <dependency>
            <groupId>org.jboss.spec.javax.security.jacc</groupId>
            <artifactId>jboss-jacc-api_1.5_spec</artifactId>
            <version>${version.org.jboss.spec.org.jboss.spec.javax.security.jacc}</version>
            <scope>provided</scope>
        </dependency>

        <dependency>
            <groupId>org.jboss.spec.javax.json</groupId>
            <artifactId>jboss-json-api_1.0_spec</artifactId>
            <version>${version.org.jboss.spec.jboss-json-api_1.0_spec}</version>
            <scope>provided</scope>
        </dependency>

        <dependency>
            <groupId>org.jboss.threads</groupId>
            <artifactId>jboss-threads</artifactId>
            <version>${version.org.jboss.threads}</version>
            <scope>provided</scope>
        </dependency>

        <!--
              Test Scope Only
         -->
        <dependency>
            <groupId>org.apache.directory.api</groupId>
            <artifactId>api-asn1-api</artifactId>
            <version>${version.org.apache.directory.api}</version>
            <scope>test</scope>
        </dependency>
        <dependency>
            <groupId>org.apache.directory.api</groupId>
            <artifactId>api-asn1-ber</artifactId>
            <version>${version.org.apache.directory.api}</version>
            <scope>test</scope>
        </dependency>
        <dependency>
            <groupId>org.apache.directory.api</groupId>
            <artifactId>api-ldap-codec-core</artifactId>
            <version>${version.org.apache.directory.api}</version>
            <scope>test</scope>
        </dependency>
        <dependency>
            <groupId>org.apache.directory.api</groupId>
            <artifactId>api-ldap-codec-standalone</artifactId>
            <version>${version.org.apache.directory.api}</version>
            <scope>test</scope>
        </dependency>
        <dependency>
            <groupId>org.apache.directory.api</groupId>
            <artifactId>api-ldap-extras-codec-api</artifactId>
            <version>${version.org.apache.directory.api}</version>
            <scope>test</scope>
        </dependency>
        <dependency>
            <groupId>org.apache.directory.api</groupId>
            <artifactId>api-ldap-model</artifactId>
            <version>${version.org.apache.directory.api}</version>
            <scope>test</scope>
        </dependency>
        <dependency>
            <groupId>org.apache.directory.jdbm</groupId>
            <artifactId>apacheds-jdbm1</artifactId>
            <version>${version.org.apache.directory.jdbm}</version>
            <type>jar</type>
            <scope>test</scope>
        </dependency>
        <dependency>
            <groupId>org.apache.directory.server</groupId>
            <artifactId>apacheds-core-api</artifactId>
            <version>${version.org.apache.directory.server}</version>
            <scope>test</scope>
        </dependency>
        <dependency>
            <groupId>org.apache.directory.server</groupId>
            <artifactId>apacheds-core-annotations</artifactId>
            <version>${version.org.apache.directory.server}</version>
            <scope>test</scope>
            <exclusions>
                <exclusion>
                    <groupId>org.apache.directory.jdbm</groupId>
                    <artifactId>apacheds-jdbm1</artifactId>
                </exclusion>
            </exclusions>
        </dependency>
        <dependency>
            <groupId>org.apache.directory.server</groupId>
            <artifactId>apacheds-interceptor-kerberos</artifactId>
            <version>${version.org.apache.directory.server}</version>
            <scope>test</scope>
        </dependency>
        <dependency>
            <groupId>org.apache.directory.server</groupId>
            <artifactId>apacheds-kerberos-codec</artifactId>
            <version>${version.org.apache.directory.server}</version>
            <scope>test</scope>
        </dependency>
        <dependency>
            <groupId>org.apache.directory.server</groupId>
            <artifactId>apacheds-protocol-kerberos</artifactId>
            <version>${version.org.apache.directory.server}</version>
            <scope>test</scope>
        </dependency>
        <dependency>
            <groupId>org.apache.directory.server</groupId>
            <artifactId>apacheds-protocol-ldap</artifactId>
            <version>${version.org.apache.directory.server}</version>
            <scope>test</scope>
            <exclusions>
                <exclusion>
                    <groupId>org.apache.directory.jdbm</groupId>
                    <artifactId>apacheds-jdbm1</artifactId>
                </exclusion>
            </exclusions>
        </dependency>
        <dependency>
            <groupId>org.apache.directory.mavibot</groupId>
            <artifactId>mavibot</artifactId>
            <version>${version.org.apache.directory.mavibot}</version>
            <scope>test</scope>
            <exclusions>
                <exclusion>
                    <groupId>org.slf4j</groupId>
                    <artifactId>slf4j-log4j12</artifactId>
                </exclusion>
                <exclusion>
                    <groupId>log4j</groupId>
                    <artifactId>log4j</artifactId>
                </exclusion>
            </exclusions>
        </dependency>
        <dependency>
            <groupId>commons-io</groupId>
            <artifactId>commons-io</artifactId>
            <version>${version.commons-io.commons-io}</version>
            <scope>test</scope>
        </dependency>

        <dependency>
            <groupId>org.jboss.logmanager</groupId>
            <artifactId>log4j-jboss-logmanager</artifactId>
            <version>${version.org.jboss.logmanager.log4j-jboss}</version>
            <scope>test</scope>
        </dependency>
        <dependency>
            <groupId>org.jboss.slf4j</groupId>
            <artifactId>slf4j-jboss-logmanager</artifactId>
            <version>${version.org.jboss.slf4j}</version>
            <scope>test</scope>
        </dependency>
        <dependency>
            <groupId>junit</groupId>
            <artifactId>junit</artifactId>
            <version>${version.junit.junit}</version>
            <scope>test</scope>
        </dependency>
        <dependency>
            <groupId>org.jmockit</groupId>
            <artifactId>jmockit</artifactId>
            <version>${version.jmockit}</version>
            <scope>test</scope>
        </dependency>

        <!-- HSQL Database-->
        <dependency>
            <groupId>org.hsqldb</groupId>
            <artifactId>hsqldb</artifactId>
            <version>${version.hsqldb}</version>
            <scope>test</scope>
        </dependency>

        <dependency>
            <groupId>org.glassfish</groupId>
            <artifactId>javax.json</artifactId>
            <version>${version.org.glassfish.javax.json}</version>
            <scope>test</scope>
        </dependency>

        <dependency>
            <groupId>net.minidev</groupId>
            <artifactId>json-smart</artifactId>
            <version>${version.net.minidev.json-smart}</version>
            <scope>test</scope>
        </dependency>

        <dependency>
            <groupId>com.nimbusds</groupId>
            <artifactId>nimbus-jose-jwt</artifactId>
            <version>${version.com.nimbusds.nimbus-jose-jwt}</version>
            <scope>test</scope>
            <exclusions>
                <exclusion>
                    <groupId>net.minidev</groupId>
                    <artifactId>json-smart</artifactId>
                </exclusion>
            </exclusions>
        </dependency>

        <!-- Mock Web Server -->
        <dependency>
            <groupId>com.squareup.okhttp3</groupId>
            <artifactId>mockwebserver</artifactId>
            <version>${version.com.squareup.okhttp3.mockwebserver}</version>
            <scope>test</scope>
        </dependency>
    </dependencies>

    <profiles>
        <profile>
            <id>modularizedJdk</id>
            <activation>
                <jdk>[9,)</jdk>
            </activation>
            <properties>
                <!-- [WFCORE-1431] remove SASL workaround -->
                <modular.jdk.args>--add-modules java.corba,java.sql --illegal-access=permit</modular.jdk.args>
                <!-- There are lots of issues with checkstyle runtime on JDK9, it somewhat works but really slows down build, disabling it for now-->
                <checkstyle.skip>true</checkstyle.skip>
                <!-- use version of jboss-logging that works much better with JDK9 -->
                <modular.jdk.props>-Djdk.attach.allowAttachSelf=true</modular.jdk.props>
                <!-- 2.20.x doesn't start on JDK10-->
                <version.surefire.plugin>2.19.1</version.surefire.plugin>
            </properties>
        </profile>
        <profile>
            <id>compatibilityCheck</id>
            <activation>
                <property>
                    <name>!skipCompatibility</name>
                </property>
            </activation>
            <build>
                <plugins>
                    <plugin>
                        <groupId>com.github.siom79.japicmp</groupId>
                        <artifactId>japicmp-maven-plugin</artifactId>
                        <version>0.11.1</version>
                        <configuration>
                            <oldVersion>
                                <dependency>
                                    <groupId>org.wildfly.security</groupId>
                                    <artifactId>wildfly-elytron</artifactId>
                                    <version>1.3.3.Final</version>
                                    <type>jar</type>
                                </dependency>
                            </oldVersion>
                            <newVersion>
                                <file>
                                    <path>${project.build.directory}/${project.artifactId}-${project.version}.${project.packaging}</path>
                                </file>
                            </newVersion>
                            <parameter>
                                <breakBuildOnBinaryIncompatibleModifications>true</breakBuildOnBinaryIncompatibleModifications>
                                <breakBuildOnSourceIncompatibleModifications>true</breakBuildOnSourceIncompatibleModifications>
                                <includes>
                                    <include>org.wildfly.security</include>
                                    <include>org.wildfly.security.asn1</include>
                                    <include>org.wildfly.security.auth</include>
                                    <include>org.wildfly.security.auth.callback</include>
                                    <include>org.wildfly.security.auth.client</include>
                                    <include>org.wildfly.security.auth.permission</include>
                                    <include>org.wildfly.security.auth.principal</include>
                                    <include>org.wildfly.security.auth.server</include>
                                    <include>org.wildfly.security.auth.server.event</include>
                                    <include>org.wildfly.security.auth.util</include>
                                    <include>org.wildfly.security.authz</include>
                                    <include>org.wildfly.security.credential</include>
                                    <include>org.wildfly.security.credential.source</include>
                                    <include>org.wildfly.security.credential.store</include>
                                    <include>org.wildfly.security.evidence</include>
                                    <include>org.wildfly.security.http</include>
                                    <include>org.wildfly.security.key</include>
                                    <include>org.wildfly.security.manager</include>
                                    <include>org.wildfly.security.manager.action</include>
                                    <include>org.wildfly.security.mechanism</include>
                                    <include>org.wildfly.security.password</include>
                                    <include>org.wildfly.security.password.interfaces</include>
                                    <include>org.wildfly.security.password.spec</include>
                                    <include>org.wildfly.security.permission</include>
                                    <include>org.wildfly.security.sasl.util</include>
                                    <include>org.wildfly.security.ssl</include>
                                    <include>org.wildfly.security.x500</include>
                                    <include>org.wildfly.security.x500.cert</include>
                                </includes>
                                <includeExclusively>true</includeExclusively>
                            </parameter>
                        </configuration>
                        <executions>
                            <execution>
                                <phase>verify</phase>
                                <goals>
                                    <goal>cmp</goal>
                                </goals>
                            </execution>
                        </executions>
                        <dependencies>
                            <dependency>
                                <groupId>javax.xml.bind</groupId>
                                <artifactId>jaxb-api</artifactId>
                                <version>2.3.0</version>
                            </dependency>
                            <dependency>
                                <groupId>com.sun.xml.bind</groupId>
                                <artifactId>jaxb-core</artifactId>
                                <version>2.3.0</version>
                            </dependency>
                            <dependency>
                                <groupId>com.sun.xml.bind</groupId>
                                <artifactId>jaxb-impl</artifactId>
                                <version>2.3.0</version>
                            </dependency>
                            <dependency>
                                <groupId>javax.activation</groupId>
                                <artifactId>javax.activation-api</artifactId>
                                <version>1.2.0</version>
                            </dependency>
                        </dependencies>
                    </plugin>
                </plugins>
            </build>
        </profile>
    </profiles>

    <repositories>
        <repository>
            <id>public-jboss</id>
            <name>Public JBoss Repository Group</name>
            <url>https://repository.jboss.org/nexus/content/groups/public-jboss/</url>
        </repository>
    </repositories>
    <pluginRepositories>
        <pluginRepository>
            <id>public-jboss-plugins</id>
            <name>Public JBoss Repository Group</name>
            <url>https://repository.jboss.org/nexus/content/groups/public-jboss/</url>
        </pluginRepository>
    </pluginRepositories>
</project><|MERGE_RESOLUTION|>--- conflicted
+++ resolved
@@ -31,11 +31,7 @@
 
     <groupId>org.wildfly.security</groupId>
     <artifactId>wildfly-elytron</artifactId>
-<<<<<<< HEAD
     <version>1.4.0.CR1-SNAPSHOT</version>
-=======
-    <version>1.3.4.CR1-SNAPSHOT</version>
->>>>>>> f508fbd9
 
     <name>WildFly Elytron</name>
     <description>WildFly Security SPIs</description>
